angular.module('volumes', [])
<<<<<<< HEAD
.controller('VolumesController', ['$scope', '$state', 'Volume', 'ViewSpinner', 'Messages', 'errorMsgFilter',
function ($scope, $state, Volume, ViewSpinner, Messages, errorMsgFilter) {
=======
.controller('VolumesController', ['$scope', 'Volume', 'Messages', 'errorMsgFilter',
function ($scope, Volume, Messages, errorMsgFilter) {
>>>>>>> 3a6e326e
  $scope.state = {};
  $scope.state.toggle = false;
  $scope.state.selectedItemCount = 0;
  $scope.sortType = 'Driver';
  $scope.sortReverse = true;

  $scope.config = {
    Name: ''
  };

  $scope.order = function(sortType) {
    $scope.sortReverse = ($scope.sortType === sortType) ? !$scope.sortReverse : false;
    $scope.sortType = sortType;
  };

  $scope.toggleSelectAll = function () {
    angular.forEach($scope.state.filteredVolumes, function (i) {
      i.Checked = $scope.state.toggle;
    });
    if ($scope.state.toggle) {
      $scope.state.selectedItemCount = $scope.state.filteredVolumes.length;
    } else {
      $scope.state.selectedItemCount = 0;
    }
  };

  $scope.selectItem = function (item) {
    if (item.Checked) {
      $scope.state.selectedItemCount++;
    } else {
      $scope.state.selectedItemCount--;
    }
  };

  function prepareVolumeConfiguration() {
    var config = angular.copy($scope.config);
    config.Driver = 'local-persist';
    config.DriverOpts = {};
    config.DriverOpts.mountpoint = '/volume/' + config.Name;
    return config;
  }

  $scope.createVolume = function() {
    ViewSpinner.spin();
    var config = prepareVolumeConfiguration();
    Volume.create(config, function (d) {
      if (d.Name) {
        Messages.send("Volume created", d.Name);
        ViewSpinner.stop();
        $state.go('volumes', {}, {reload: true});
      } else {
        ViewSpinner.stop();
        Messages.error('Unable to create volume', errorMsgFilter(d));
      }
    }, function (e) {
      ViewSpinner.stop();
      Messages.error('Unable to create volume', e.data);
    });
  };

  $scope.removeAction = function () {
    $('#loadVolumesSpinner').show();
    var counter = 0;
    var complete = function () {
      counter = counter - 1;
      if (counter === 0) {
        $('#loadVolumesSpinner').hide();
      }
    };
    angular.forEach($scope.volumes, function (volume) {
      if (volume.Checked) {
        counter = counter + 1;
        Volume.remove({name: volume.Name}, function (d) {
          Messages.send("Volume deleted", volume.Name);
          var index = $scope.volumes.indexOf(volume);
          $scope.volumes.splice(index, 1);
          complete();
        }, function (e) {
          Messages.error("Failure", e.data);
          complete();
        });
      }
    });
  };

  function fetchVolumes() {
    $('#loadVolumesSpinner').show();
    Volume.query({}, function (d) {
<<<<<<< HEAD
      $scope.volumes = _.uniqBy(d.Volumes, 'Name');
      ViewSpinner.stop();
=======
      $scope.volumes = d.Volumes;
      $('#loadVolumesSpinner').hide();
>>>>>>> 3a6e326e
    }, function (e) {
      Messages.error("Failure", e.data);
      $('#loadVolumesSpinner').hide();
    });
  }
  fetchVolumes();
}]);<|MERGE_RESOLUTION|>--- conflicted
+++ resolved
@@ -1,11 +1,6 @@
 angular.module('volumes', [])
-<<<<<<< HEAD
-.controller('VolumesController', ['$scope', '$state', 'Volume', 'ViewSpinner', 'Messages', 'errorMsgFilter',
-function ($scope, $state, Volume, ViewSpinner, Messages, errorMsgFilter) {
-=======
-.controller('VolumesController', ['$scope', 'Volume', 'Messages', 'errorMsgFilter',
-function ($scope, Volume, Messages, errorMsgFilter) {
->>>>>>> 3a6e326e
+.controller('VolumesController', ['$scope', '$state', 'Volume', 'Messages', 'errorMsgFilter',
+function ($scope, $state, Volume, Messages, errorMsgFilter) {
   $scope.state = {};
   $scope.state.toggle = false;
   $scope.state.selectedItemCount = 0;
@@ -49,19 +44,19 @@
   }
 
   $scope.createVolume = function() {
-    ViewSpinner.spin();
+    $('#createVolumeSpinner').show();
     var config = prepareVolumeConfiguration();
     Volume.create(config, function (d) {
       if (d.Name) {
         Messages.send("Volume created", d.Name);
-        ViewSpinner.stop();
+        $('#createVolumeSpinner').hide();
         $state.go('volumes', {}, {reload: true});
       } else {
-        ViewSpinner.stop();
+        $('#createVolumeSpinner').hide();
         Messages.error('Unable to create volume', errorMsgFilter(d));
       }
     }, function (e) {
-      ViewSpinner.stop();
+      $('#createVolumeSpinner').hide();
       Messages.error('Unable to create volume', e.data);
     });
   };
@@ -94,13 +89,8 @@
   function fetchVolumes() {
     $('#loadVolumesSpinner').show();
     Volume.query({}, function (d) {
-<<<<<<< HEAD
       $scope.volumes = _.uniqBy(d.Volumes, 'Name');
-      ViewSpinner.stop();
-=======
-      $scope.volumes = d.Volumes;
       $('#loadVolumesSpinner').hide();
->>>>>>> 3a6e326e
     }, function (e) {
       Messages.error("Failure", e.data);
       $('#loadVolumesSpinner').hide();
