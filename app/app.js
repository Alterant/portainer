--- conflicted
+++ resolved
@@ -1,59 +1,52 @@
-angular.module('dockerui', ['dockerui.templates', 'ngRoute', 'dockerui.services', 'dockerui.filters', 'masthead', 'footer', 'dashboard', 'container', 'containers', 'containersNetwork', 'images', 'image', 'pullImage', 'startContainer', 'sidebar', 'info', 'builder', 'containerLogs', 'containerTop', 'events', 'stats'])
-    .config(['$routeProvider', function ($routeProvider) {
-        'use strict';
-        $routeProvider.when('/', {
-            templateUrl: 'app/components/dashboard/dashboard.html',
-            controller: 'DashboardController'
-        });
-        $routeProvider.when('/containers/', {
-            templateUrl: 'app/components/containers/containers.html',
-            controller: 'ContainersController'
-        });
-        $routeProvider.when('/containers/:id/', {
-            templateUrl: 'app/components/container/container.html',
-            controller: 'ContainerController'
-        });
-        $routeProvider.when('/containers/:id/logs/', {
-            templateUrl: 'app/components/containerLogs/containerlogs.html',
-            controller: 'ContainerLogsController'
-        });
-        $routeProvider.when('/containers/:id/top', {
-            templateUrl: 'app/components/containerTop/containerTop.html',
-            controller: 'ContainerTopController'
-        });
-        $routeProvider.when('/containers/:id/stats', {
-            templateUrl: 'app/components/stats/stats.html',
-            controller: 'StatsController'
-        });
-        $routeProvider.when('/containers_network', {
-            templateUrl: 'app/components/containersNetwork/containersNetwork.html',
-            controller: 'ContainersNetworkController'
-        });
-        $routeProvider.when('/images/', {
-            templateUrl: 'app/components/images/images.html',
-            controller: 'ImagesController'
-        });
-        $routeProvider.when('/images/:id*/', {
-            templateUrl: 'app/components/image/image.html',
-            controller: 'ImageController'
-        });
-        $routeProvider.when('/info', {templateUrl: 'app/components/info/info.html', controller: 'InfoController'});
-        $routeProvider.when('/events', {
-            templateUrl: 'app/components/events/events.html',
-            controller: 'EventsController'
-        });
-        $routeProvider.otherwise({redirectTo: '/'});
-    }])
-    // This is your docker url that the api will use to make requests
-    // You need to set this to the api endpoint without the port i.e. http://192.168.1.9
-    .constant('DOCKER_ENDPOINT', 'dockerapi')
-    .constant('DOCKER_PORT', '') // Docker port, leave as an empty string if no port is requred.  If you have a port, prefix it with a ':' i.e. :4243
-<<<<<<< HEAD
-    .constant('UI_VERSION', 'v0.8.1')
-    .constant('DOCKER_API_VERSION', 'v1.21');
-
-=======
-    .constant('UI_VERSION', 'v0.9.0-beta')
-    .constant('DOCKER_API_VERSION', 'v1.20');
-
->>>>>>> 06c2ac4d
+angular.module('dockerui', ['dockerui.templates', 'ngRoute', 'dockerui.services', 'dockerui.filters', 'masthead', 'footer', 'dashboard', 'container', 'containers', 'containersNetwork', 'images', 'image', 'pullImage', 'startContainer', 'sidebar', 'info', 'builder', 'containerLogs', 'containerTop', 'events', 'stats'])
+    .config(['$routeProvider', function ($routeProvider) {
+        'use strict';
+        $routeProvider.when('/', {
+            templateUrl: 'app/components/dashboard/dashboard.html',
+            controller: 'DashboardController'
+        });
+        $routeProvider.when('/containers/', {
+            templateUrl: 'app/components/containers/containers.html',
+            controller: 'ContainersController'
+        });
+        $routeProvider.when('/containers/:id/', {
+            templateUrl: 'app/components/container/container.html',
+            controller: 'ContainerController'
+        });
+        $routeProvider.when('/containers/:id/logs/', {
+            templateUrl: 'app/components/containerLogs/containerlogs.html',
+            controller: 'ContainerLogsController'
+        });
+        $routeProvider.when('/containers/:id/top', {
+            templateUrl: 'app/components/containerTop/containerTop.html',
+            controller: 'ContainerTopController'
+        });
+        $routeProvider.when('/containers/:id/stats', {
+            templateUrl: 'app/components/stats/stats.html',
+            controller: 'StatsController'
+        });
+        $routeProvider.when('/containers_network', {
+            templateUrl: 'app/components/containersNetwork/containersNetwork.html',
+            controller: 'ContainersNetworkController'
+        });
+        $routeProvider.when('/images/', {
+            templateUrl: 'app/components/images/images.html',
+            controller: 'ImagesController'
+        });
+        $routeProvider.when('/images/:id*/', {
+            templateUrl: 'app/components/image/image.html',
+            controller: 'ImageController'
+        });
+        $routeProvider.when('/info', {templateUrl: 'app/components/info/info.html', controller: 'InfoController'});
+        $routeProvider.when('/events', {
+            templateUrl: 'app/components/events/events.html',
+            controller: 'EventsController'
+        });
+        $routeProvider.otherwise({redirectTo: '/'});
+    }])
+    // This is your docker url that the api will use to make requests
+    // You need to set this to the api endpoint without the port i.e. http://192.168.1.9
+    .constant('DOCKER_ENDPOINT', 'dockerapi')
+    .constant('DOCKER_PORT', '') // Docker port, leave as an empty string if no port is requred.  If you have a port, prefix it with a ':' i.e. :4243
+    .constant('UI_VERSION', 'v0.9.0-beta')
+    .constant('DOCKER_API_VERSION', 'v1.20');